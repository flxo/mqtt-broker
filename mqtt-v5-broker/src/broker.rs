use crate::{client::ClientMessage, tree::SubscriptionTree};
<<<<<<< HEAD
use futures::FutureExt;
=======
use log::{info, warn};
>>>>>>> b137ca7c
use mqtt_v5::{
    topic::TopicFilter,
    types::{
        properties::{AssignedClientIdentifier, SessionExpiryInterval},
        ConnectAckPacket, ConnectPacket, ConnectReason, DisconnectReason, FinalWill, Packet,
        ProtocolVersion, PublishAckPacket, PublishAckReason, PublishCompletePacket,
        PublishCompleteReason, PublishPacket, PublishReceivedPacket, PublishReceivedReason,
        PublishReleasePacket, PublishReleaseReason, QoS, SubscribeAckPacket, SubscribeAckReason,
        SubscribePacket, UnsubscribeAckPacket, UnsubscribeAckReason, UnsubscribePacket,
    },
};
use std::{
    collections::{hash_map::Entry, HashMap},
    time::Duration,
};
use tokio::sync::mpsc::{self, Receiver, Sender};

pub struct Session {
    pub protocol_version: ProtocolVersion,
    // pub subscriptions: HashSet<SubscriptionTopic>,
    // pub shared_subscriptions: HashSet<SubscriptionTopic>,
    pub client_sender: Option<Sender<ClientMessage>>,

    // Used to unsubscribe from topics
    subscription_tokens: Vec<(TopicFilter, u64)>,

    // Keep track of outgoing packets with QoS 1 or 2
    outgoing_packets: Vec<PublishPacket>,

    // Keep track of outgoing PublishReceived packets.
    // TODO(bschwind) - Consider a HashSet if order isn't important.
    outgoing_publish_receives: Vec<u16>,

    // Keep track of outgoing PublishReleased packets.
    // TODO(bschwind) - Consider a HashSet if order isn't important.
    outgoing_publish_released: Vec<u16>,

    packet_counter: u16,

    session_expiry_interval: Option<Duration>,

    will: Option<FinalWill>,
}

impl Session {
    pub fn new(
        protocol_version: ProtocolVersion,
        will: Option<FinalWill>,
        session_expiry_interval: Option<Duration>,
        client_sender: Sender<ClientMessage>,
    ) -> Self {
        Self {
            protocol_version,
            // subscriptions: HashSet::new(),
            // shared_subscriptions: HashSet::new(),
            /// Tx handle for a connected client
            client_sender: Some(client_sender),
            subscription_tokens: Vec::new(),
            outgoing_packets: Vec::new(),
            outgoing_publish_receives: Vec::new(),
            outgoing_publish_released: Vec::new(),
            packet_counter: 1,
            session_expiry_interval,
            will,
        }
    }

    /// Turn self, an existing Session, into a new session suitable
    /// for a client which just connected.
    pub fn into_new_session(
        self,
        protocol_version: ProtocolVersion,
        will: Option<FinalWill>,
        session_expiry_interval: Option<Duration>,
        client_sender: Sender<ClientMessage>,
    ) -> Self {
        Self {
            protocol_version,
            client_sender: Some(client_sender),
            session_expiry_interval,
            will,
            ..self
        }
    }

    pub fn store_outgoing_publish(
        &mut self,
        mut publish: PublishPacket,
        subscriber_qos: QoS,
    ) -> u16 {
        assert!(subscriber_qos == QoS::AtLeastOnce || subscriber_qos == QoS::ExactlyOnce);

        // TODO(bschwind) - Prevent using packet IDs which already exist in `outgoing_packets`
        let packet_id = self.packet_counter;
        publish.packet_id = Some(self.packet_counter);
        publish.qos = subscriber_qos;
        publish.is_duplicate = false;
        self.packet_counter = self.packet_counter.wrapping_add(1);

        // Handle u16 wraparound, 0 is an invalid packet ID
        if self.packet_counter == 0 {
            self.packet_counter = self.packet_counter.wrapping_add(1);
        }

        self.outgoing_packets.push(publish);

        packet_id
    }

    pub fn remove_outgoing_publish(&mut self, packet_id: u16) {
        if let Some(pos) = self.outgoing_packets.iter().position(|p| p.packet_id == Some(packet_id))
        {
            let _packet = self.outgoing_packets.remove(pos);
        }
    }

    async fn resend_packets(&mut self) {
        if !self.outgoing_packets.is_empty() {
            let message = ClientMessage::Packets(
                self.outgoing_packets
                    .iter()
                    .cloned()
                    .map(|mut p| {
                        // Publish retries have their DUP flag set to true.
                        p.is_duplicate = true;
                        Packet::Publish(p)
                    })
                    .collect(),
            );
            self.send(message).await;
        }

        if !self.outgoing_publish_released.is_empty() {
            let message = ClientMessage::Packets(
                self.outgoing_publish_released
                    .iter()
                    .cloned()
                    .map(|p| {
                        Packet::PublishRelease(PublishReleasePacket {
                            packet_id: p,
                            reason_code: PublishReleaseReason::Success,
                            reason_string: None,
                            user_properties: vec![],
                        })
                    })
                    .collect(),
            );
            self.send(message).await;
        }
    }

    /// Attempt to send a `ClientMessage` to the client via the channel handle.
    /// If the channel is closed, the handle is removed from the session.
    async fn send(&mut self, message: ClientMessage) {
        if let Some(ref client_sender) = self.client_sender {
            if client_sender.send(message).await.is_err() {
                println!("Failed to send message to client. Dropping sender");
                self.client_sender.take();
            }
        }
    }
}

#[derive(Debug)]
struct SessionSubscription {
    client_id: String,
    maximum_qos: QoS,
}

#[derive(Debug)]
pub enum WillDisconnectLogic {
    Send,
    DoNotSend,
}

#[derive(Debug)]
pub enum BrokerMessage {
    NewClient(Box<ConnectPacket>, Sender<ClientMessage>),
    Publish(String, Box<PublishPacket>),
    PublishAck(String, PublishAckPacket), // TODO - This can be handled by the client task
    PublishRelease(String, PublishReleasePacket), // TODO - This can be handled by the client task
    PublishReceived(String, PublishReceivedPacket),
    PublishComplete(String, PublishCompletePacket),
    PublishFinalWill(String, FinalWill),
    Subscribe(String, SubscribePacket), // TODO - replace string client_id with int
    Unsubscribe(String, UnsubscribePacket), // TODO - replace string client_id with int
    Disconnect(String, WillDisconnectLogic),
}

pub struct Broker {
    sessions: HashMap<String, Session>,
    sender: Sender<BrokerMessage>,
    receiver: Receiver<BrokerMessage>,
    subscriptions: SubscriptionTree<SessionSubscription>,
}

impl Default for Broker {
    fn default() -> Self {
        let (sender, receiver) = mpsc::channel(100);

        Self { sessions: HashMap::new(), sender, receiver, subscriptions: SubscriptionTree::new() }
    }
}

impl Broker {
    pub fn sender(&self) -> Sender<BrokerMessage> {
        self.sender.clone()
    }

    async fn take_over_existing_client(
        &mut self,
        client_id: &str,
        new_client_clean_start: bool,
    ) -> Option<Session> {
        let existing_session = if let Some(existing_session) = self.sessions.remove(client_id) {
            if let Some(client_sender) = &existing_session.client_sender {
                if let Err(e) = client_sender
                    .try_send(ClientMessage::Disconnect(DisconnectReason::SessionTakenOver))
                {
                    warn!("Failed to send disconnect packet to taken-over session - {:?}", e);
                }
            }

            // Publish the session's will if required.
            if let Some(will) = &existing_session.will {
                // If the Will Delay Interval of the existing Network Connection is 0 and
                // there is a Will Message, it will be sent because the Network Connection
                // is closed. If the Session Expiry Interval of the existing Network Connection
                // is 0, or the new Network Connection has Clean Start set to 1 then if the
                // existing Network Connection has a Will Message it will be sent because the
                // original Session is ended on the takeover.

                let should_send_will = will.will_delay_interval.is_none()
                    || existing_session.session_expiry_interval.is_none()
                    || new_client_clean_start;

                if should_send_will {
                    self.publish_message(will.clone().into()).await;
                }
            }

            Some(existing_session)
        } else {
            None
        };

        // If the Server accepts a connection with Clean Start set to 1, the Server MUST set Session Present to 0 in the
        // CONNACK packet in addition to setting a 0x00 (Success) Reason Code in the CONNACK packet [MQTT-3.2.2-2].
        // If the Server accepts a connection with Clean Start set to 0 and the Server has Session State for the ClientID,
        // it MUST set Session Present to 1 in the CONNACK packet, otherwise it MUST set Session Present to 0 in the CONNACK packet.
        if new_client_clean_start {
            return None;
        }

        existing_session
    }

    async fn handle_new_client(
        &mut self,
        connect_packet: ConnectPacket,
        client_msg_sender: Sender<ClientMessage>,
    ) {
        let mut takeover_session = self
            .take_over_existing_client(&connect_packet.client_id, connect_packet.clean_start)
            .await;
        let session_present = takeover_session.is_some();

        // TODO(flxo) Calling `resend_packets` after `take_over_existing_client` feels strange since a disconnect is sent in there.
        if let Some(existing_session) = &mut takeover_session {
            existing_session.resend_packets().await;
        }

        info!(
            "Client ID {} connected (Version: {:?})",
            connect_packet.client_id, connect_packet.protocol_version
        );

        let session_expiry_interval = match connect_packet.session_expiry_interval {
            Some(interval) => Some(interval),
            None if !connect_packet.clean_start => {
                // If the client passed "clean_start = false", we'll give them
                // a 10 minute session so they can go offline and still receive
                // messages.
                Some(SessionExpiryInterval(10 * 60))
            },
            None => None,
        };

        let connect_ack = ConnectAckPacket {
            // Variable header
            session_present,
            reason_code: ConnectReason::Success,

            // Properties
            session_expiry_interval,
            receive_maximum: None,
            maximum_qos: None,
            retain_available: None,
            maximum_packet_size: None,
            assigned_client_identifier: Some(AssignedClientIdentifier(
                connect_packet.client_id.clone(),
            )),
            topic_alias_maximum: None,
            reason_string: None,
            user_properties: vec![],
            wildcard_subscription_available: None,
            subscription_identifiers_available: None,
            shared_subscription_available: None,
            server_keep_alive: None,
            response_information: None,
            server_reference: None,
            authentication_method: None,
            authentication_data: None,
        };

        // A newly connected client should have empty channel and the queuing the connect ack *must* fit in the channel.
        client_msg_sender
            .send(ClientMessage::Packet(Packet::ConnectAck(connect_ack)))
            .await
            .expect("Failed to send Connect Acknowledgement");

        let session_expiry_duration =
            session_expiry_interval.map(|i| Duration::from_secs(i.0 as u64));

        let new_session = if let Some(existing_session) = takeover_session {
            let mut new_session = existing_session.into_new_session(
                connect_packet.protocol_version,
                connect_packet.will,
                session_expiry_duration,
                client_msg_sender,
            );

            new_session.resend_packets().await;

            new_session
        } else {
            Session::new(
                connect_packet.protocol_version,
                connect_packet.will,
                session_expiry_duration,
                client_msg_sender,
            )
        };

        self.sessions.insert(connect_packet.client_id, new_session);
    }

    async fn handle_subscribe(&mut self, client_id: String, packet: SubscribePacket) {
        let subscriptions = &mut self.subscriptions;

        if let Some(session) = self.sessions.get_mut(&client_id) {
            // If a Server receives a SUBSCRIBE packet containing a Topic Filter that
            // is identical to a Non‑shared Subscription’s Topic Filter for the current
            // Session, then it MUST replace that existing Subscription with a new Subscription.
            for topic in &packet.subscription_topics {
                let topic = &topic.topic_filter;
                // Unsubscribe the old session from all topics it subscribed to.
                session.subscription_tokens.retain(|(session_topic, token)| {
                    if *session_topic == *topic {
                        subscriptions.remove(session_topic, *token);
                        false
                    } else {
                        true
                    }
                });
            }

            // Iterate through each subscription, insert into the subscription tree,
            // and return the QoS that was granted.
            let granted_qos_values = packet
                .subscription_topics
                .into_iter()
                .map(|topic| {
                    let session_subscription = SessionSubscription {
                        client_id: client_id.clone(),
                        maximum_qos: topic.maximum_qos,
                    };
                    let token = subscriptions.insert(&topic.topic_filter, session_subscription);

                    session.subscription_tokens.push((topic.topic_filter.clone(), token));

                    match topic.maximum_qos {
                        QoS::AtMostOnce => SubscribeAckReason::GrantedQoSZero,
                        QoS::AtLeastOnce => SubscribeAckReason::GrantedQoSOne,
                        QoS::ExactlyOnce => SubscribeAckReason::GrantedQoSTwo,
                    }
                })
                .collect();

            let subscribe_ack = SubscribeAckPacket {
                packet_id: packet.packet_id,
                reason_string: None,
                user_properties: vec![],
                reason_codes: granted_qos_values,
            };

            session.send(ClientMessage::Packet(Packet::SubscribeAck(subscribe_ack))).await;
        }
    }

    async fn handle_unsubscribe(&mut self, client_id: String, packet: UnsubscribePacket) {
        let subscriptions = &mut self.subscriptions;

        if let Some(session) = self.sessions.get_mut(&client_id) {
            for filter in &packet.topic_filters {
                // Unsubscribe the old session from all topics it subscribed to.
                session.subscription_tokens.retain(|(session_topic, token)| {
                    if *session_topic == *filter {
                        subscriptions.remove(session_topic, *token);
                        false
                    } else {
                        true
                    }
                });
            }

            let reason_codes = packet
                .topic_filters
                .into_iter()
                .map(|filter| {
                    if let Some(pos) =
                        session.subscription_tokens.iter().position(|(topic, _)| filter == *topic)
                    {
                        let (topic, token) = session.subscription_tokens.remove(pos);
                        subscriptions.remove(&topic, token);
                        UnsubscribeAckReason::Success
                    } else {
                        UnsubscribeAckReason::NoSubscriptionExisted
                    }
                })
                .collect();

            let unsubscribe_ack = UnsubscribeAckPacket {
                packet_id: packet.packet_id,
                reason_string: None,
                user_properties: vec![],
                reason_codes,
            };

            session.send(ClientMessage::Packet(Packet::UnsubscribeAck(unsubscribe_ack))).await;
        }
    }

    fn handle_disconnect(&mut self, client_id: String, will_disconnect_logic: WillDisconnectLogic) {
        info!("Client ID {} disconnected", client_id);

        let mut disconnect_will = None;
        let mut session_expiry_duration = None;

        if let Entry::Occupied(mut session_entry) = self.sessions.entry(client_id.clone()) {
            session_entry.get_mut().client_sender.take();

            if let Some(expiry_interval) = session_entry.get().session_expiry_interval {
                // The Will Message MUST be published after the Network Connection is subsequently
                // closed and either the Will Delay Interval has elapsed or the Session ends, unless
                // the Will Message has been deleted by the Server on receipt of a DISCONNECT packet
                // with Reason Code 0x00 (Normal disconnection) or a new Network Connection for the
                // ClientID is opened before the Will Delay Interval has elapsed.
                if let Some(will) = &session_entry.get().will {
                    disconnect_will = Some(will.clone());
                    session_expiry_duration = Some(expiry_interval);
                }

            // TODO(bschwind) - Schedule the session to be deleted after the session expiry interval.
            } else {
                let session = session_entry.remove();

                // Unsubscribe the old session from all topics it subscribed to.
                for (topic, token) in session.subscription_tokens {
                    self.subscriptions.remove(&topic, token);
                }

                if let Some(will) = session.will {
                    disconnect_will = Some(will);
                }
            }

            // Schedule the will to be sent
            if let Some(will) = disconnect_will {
                match will_disconnect_logic {
                    WillDisconnectLogic::Send => {
                        let will_send_delay_duration =
                            session_expiry_duration.unwrap_or_else(|| Duration::from_secs(0)).min(
                                will.will_delay_duration()
                                    .unwrap_or_else(|| Duration::from_secs(0)),
                            );
                        let broker_sender = self.sender.clone();

                        // Spawn a task that publishes the will after `will_send_delay_duration`
                        let delayed_will =
                            tokio::time::sleep(will_send_delay_duration).then(|_| async move {
                                broker_sender
                                    .send(BrokerMessage::PublishFinalWill(client_id, will))
                                    .await
                                    .expect("Failed to send final will message to broker");
                            });
                        tokio::spawn(delayed_will);
                    },
                    WillDisconnectLogic::DoNotSend => {},
                }
            }
        }
    }

    async fn publish_message(&mut self, packet: PublishPacket) {
        let topic = &packet.topic;
        let sessions = &mut self.sessions;

        for session_subscription in self.subscriptions.matching_subscribers(topic) {
            if let Some(session) = sessions.get_mut(&session_subscription.client_id) {
                let outgoing_packet_id = match session_subscription.maximum_qos {
                    QoS::AtLeastOnce | QoS::ExactlyOnce => {
                        Some(session.store_outgoing_publish(
                            packet.clone(),
                            session_subscription.maximum_qos,
                        ))
                    },
                    _ => None,
                };

                let outgoing_packet = PublishPacket {
                    packet_id: outgoing_packet_id,
                    qos: session_subscription.maximum_qos,
                    is_duplicate: false,
                    ..packet.clone()
                };

                session.send(ClientMessage::Packet(Packet::Publish(outgoing_packet))).await;
            }
        }
    }

    async fn handle_publish(&mut self, client_id: String, packet: PublishPacket) {
        let mut is_dup = false;

        // For QoS2, ensure this packet isn't delivered twice. So if we have an outgoing
        // publish receive with the same ID, just send the publish receive again but don't forward
        // the message.
        match packet.qos {
            QoS::AtMostOnce => {},
            QoS::AtLeastOnce => {
                if let Some(session) = self.sessions.get_mut(&client_id) {
                    let publish_ack = PublishAckPacket {
                        packet_id: packet
                            .packet_id
                            .expect("Packet with QoS 1 should have a packet ID"),
                        reason_code: PublishAckReason::Success,
                        reason_string: None,
                        user_properties: vec![],
                    };

                    session.send(ClientMessage::Packet(Packet::PublishAck(publish_ack))).await;
                }
            },
            QoS::ExactlyOnce => {
                if let Some(session) = self.sessions.get_mut(&client_id) {
                    let packet_id = packet.packet_id.unwrap();
                    is_dup = session.outgoing_publish_receives.contains(&packet_id);

                    if !is_dup {
                        session.outgoing_publish_receives.push(packet_id)
                    }

                    let publish_recv = PublishReceivedPacket {
                        packet_id: packet
                            .packet_id
                            .expect("Packet with QoS 2 should have a packet ID"),
                        reason_code: PublishReceivedReason::Success,
                        reason_string: None,
                        user_properties: vec![],
                    };

                    session
                        .send(ClientMessage::Packet(Packet::PublishReceived(publish_recv)))
                        .await;
                }
            },
        }

        if !is_dup {
            self.publish_message(packet).await;
        }
    }

    fn handle_publish_ack(&mut self, client_id: String, packet: PublishAckPacket) {
        if let Some(session) = self.sessions.get_mut(&client_id) {
            session.remove_outgoing_publish(packet.packet_id);
        }
    }

    async fn handle_publish_release(&mut self, client_id: String, packet: PublishReleasePacket) {
        if let Some(session) = self.sessions.get_mut(&client_id) {
            if let Some(pos) =
                session.outgoing_publish_receives.iter().position(|x| *x == packet.packet_id)
            {
                session.outgoing_publish_receives.remove(pos);

                let outgoing_packet = PublishCompletePacket {
                    packet_id: packet.packet_id,
                    reason_code: PublishCompleteReason::Success,
                    reason_string: None,
                    user_properties: vec![],
                };

                session.send(ClientMessage::Packet(Packet::PublishComplete(outgoing_packet))).await;
            }
        }
    }

    async fn handle_publish_received(&mut self, client_id: String, packet: PublishReceivedPacket) {
        if let Some(session) = self.sessions.get_mut(&client_id) {
            if let Some(pos) = session.outgoing_packets.iter().position(|p| {
                p.qos == QoS::ExactlyOnce
                    && p.packet_id.map(|id| id == packet.packet_id).unwrap_or(false)
            }) {
                // TODO(bschwind) - remove it here?
                session.outgoing_packets.remove(pos);

                session.outgoing_publish_released.push(packet.packet_id);

                let outgoing_packet = PublishReleasePacket {
                    packet_id: packet.packet_id,
                    reason_code: PublishReleaseReason::Success,
                    reason_string: None,
                    user_properties: vec![],
                };

                session.send(ClientMessage::Packet(Packet::PublishRelease(outgoing_packet))).await;
            }
        }
    }

    fn handle_publish_complete(&mut self, client_id: String, packet: PublishCompletePacket) {
        if let Some(session) = self.sessions.get_mut(&client_id) {
            if let Some(pos) =
                session.outgoing_publish_released.iter().position(|x| *x == packet.packet_id)
            {
                session.outgoing_publish_released.remove(pos);
            }
        }
    }

    async fn publish_final_will(&mut self, client_id: String, final_will: FinalWill) {
        if let Some(session) = self.sessions.get_mut(&client_id) {
            if session.client_sender.is_some() {
                // They've reconnected, don't send out the will message.
                self.publish_message(final_will.into()).await;
            } else {
                // They haven't reconnected, send out the will message.
            }
        } else {
            // No existing session, send out the will message.
            self.publish_message(final_will.into()).await;
        }
    }

    pub async fn run(mut self) {
        while let Some(msg) = self.receiver.recv().await {
            match msg {
                BrokerMessage::NewClient(connect_packet, client_msg_sender) => {
                    self.handle_new_client(*connect_packet, client_msg_sender).await;
                },
                BrokerMessage::Subscribe(client_id, packet) => {
                    self.handle_subscribe(client_id, packet).await;
                },
                BrokerMessage::Unsubscribe(client_id, packet) => {
                    self.handle_unsubscribe(client_id, packet).await;
                },
                BrokerMessage::Disconnect(client_id, will_disconnect_logic) => {
                    self.handle_disconnect(client_id, will_disconnect_logic);
                },
                BrokerMessage::Publish(client_id, packet) => {
                    self.handle_publish(client_id, *packet).await;
                },
                BrokerMessage::PublishAck(client_id, packet) => {
                    self.handle_publish_ack(client_id, packet);
                },
                BrokerMessage::PublishRelease(client_id, packet) => {
                    self.handle_publish_release(client_id, packet).await;
                },
                BrokerMessage::PublishReceived(client_id, packet) => {
                    self.handle_publish_received(client_id, packet).await;
                },
                BrokerMessage::PublishComplete(client_id, packet) => {
                    self.handle_publish_complete(client_id, packet);
                },
                BrokerMessage::PublishFinalWill(client_id, final_will) => {
                    self.publish_final_will(client_id, final_will).await;
                },
            }
        }
    }
}

#[cfg(test)]
mod tests {
    use crate::{
        broker::{Broker, BrokerMessage},
        client::ClientMessage,
    };
    use mqtt_v5::types::{properties::*, ProtocolVersion, *};
    use tokio::{
        runtime::Runtime,
        sync::mpsc::{self, Sender},
    };

    async fn run_client(broker_tx: Sender<BrokerMessage>) {
        let (sender, mut receiver) = mpsc::channel(5);

        let connect_packet = ConnectPacket {
            protocol_name: "mqtt".to_string(),
            protocol_version: ProtocolVersion::V500,
            clean_start: true,
            keep_alive: 1000,

            session_expiry_interval: None,
            receive_maximum: None,
            maximum_packet_size: None,
            topic_alias_maximum: None,
            request_response_information: None,
            request_problem_information: None,
            user_properties: vec![],
            authentication_method: None,
            authentication_data: None,

            client_id: "TEST".to_string(),
            will: None,
            user_name: None,
            password: None,
        };

        let _ = broker_tx
            .send(BrokerMessage::NewClient(Box::new(connect_packet), sender))
            .await
            .unwrap();

        let resp = receiver.recv().await.unwrap();

        assert_eq!(
            resp,
            ClientMessage::Packet(Packet::ConnectAck(ConnectAckPacket {
                session_present: false,
                reason_code: ConnectReason::Success,

                session_expiry_interval: None,
                receive_maximum: None,
                maximum_qos: None,
                retain_available: None,
                maximum_packet_size: None,
                assigned_client_identifier: Some(AssignedClientIdentifier("TEST".to_string())),
                topic_alias_maximum: None,
                reason_string: None,
                user_properties: vec![],
                wildcard_subscription_available: None,
                subscription_identifiers_available: None,
                shared_subscription_available: None,
                server_keep_alive: None,
                response_information: None,
                server_reference: None,
                authentication_method: None,
                authentication_data: None,
            }))
        );

        let _ = broker_tx
            .send(BrokerMessage::Subscribe(
                "TEST".to_string(),
                SubscribePacket {
                    packet_id: 0,
                    subscription_identifier: None,
                    user_properties: vec![],
                    subscription_topics: vec![SubscriptionTopic {
                        topic_filter: "home/kitchen/temperature".parse().unwrap(),
                        maximum_qos: QoS::AtMostOnce,
                        no_local: false,
                        retain_as_published: false,
                        retain_handling: RetainHandling::DoNotSend,
                    }],
                },
            ))
            .await
            .unwrap();

        let resp = receiver.recv().await.unwrap();

        assert_eq!(
            resp,
            ClientMessage::Packet(Packet::SubscribeAck(SubscribeAckPacket {
                packet_id: 0,
                reason_string: None,
                user_properties: vec![],
                reason_codes: vec![SubscribeAckReason::GrantedQoSZero,],
            }))
        );
    }

    #[test]
    fn simple_client_test() {
        let broker = Broker::default();
        let sender = broker.sender();

        let runtime = Runtime::new().unwrap();

        runtime.spawn(broker.run());
        runtime.block_on(run_client(sender));
    }
}<|MERGE_RESOLUTION|>--- conflicted
+++ resolved
@@ -1,9 +1,6 @@
 use crate::{client::ClientMessage, tree::SubscriptionTree};
-<<<<<<< HEAD
 use futures::FutureExt;
-=======
 use log::{info, warn};
->>>>>>> b137ca7c
 use mqtt_v5::{
     topic::TopicFilter,
     types::{
